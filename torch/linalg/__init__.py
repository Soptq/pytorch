import sys

import torch
from torch._C import _add_docstr, _linalg  # type: ignore

Tensor = torch.Tensor

# Note: This not only adds doc strings for functions in the linalg namespace, but
# also connects the torch.linalg Python namespace to the torch._C._linalg builtins.

cholesky = _add_docstr(_linalg.linalg_cholesky, r"""
linalg.cholesky(input, *, out=None) -> Tensor

Computes the Cholesky decomposition of a Hermitian (or symmetric for real-valued matrices)
positive-definite matrix or the Cholesky decompositions for a batch of such matrices.
Each decomposition has the form:

.. math::

    \text{input} = LL^H

where :math:`L` is a lower-triangular matrix and :math:`L^H` is the conjugate transpose of :math:`L`,
which is just a transpose for the case of real-valued input matrices.
In code it translates to ``input = L @ L.t()`` if :attr:`input` is real-valued and
``input = L @ L.conj().t()`` if :attr:`input` is complex-valued.
The batch of :math:`L` matrices is returned.

Supports real-valued and complex-valued inputs.

.. note:: When given inputs on a CUDA device, this function synchronizes that device with the CPU.

.. note:: LAPACK's `potrf` is used for CPU inputs, and MAGMA's `potrf` is used for CUDA inputs.

.. note:: If :attr:`input` is not a Hermitian positive-definite matrix, or if it's a batch of matrices
          and one or more of them is not a Hermitian positive-definite matrix, then a RuntimeError will be thrown.
          If :attr:`input` is a batch of matrices, then the error message will include the batch index
          of the first matrix that is not Hermitian positive-definite.

Args:
    input (Tensor): the input tensor of size :math:`(*, n, n)` consisting of Hermitian positive-definite
                    :math:`n \times n` matrices, where :math:`*` is zero or more batch dimensions.

Keyword args:
    out (Tensor, optional): The output tensor. Ignored if ``None``. Default: ``None``

Examples::

    >>> a = torch.randn(2, 2, dtype=torch.complex128)
    >>> a = torch.mm(a, a.t().conj())  # creates a Hermitian positive-definite matrix
    >>> l = torch.linalg.cholesky(a)
    >>> a
    tensor([[2.5266+0.0000j, 1.9586-2.0626j],
            [1.9586+2.0626j, 9.4160+0.0000j]], dtype=torch.complex128)
    >>> l
    tensor([[1.5895+0.0000j, 0.0000+0.0000j],
            [1.2322+1.2976j, 2.4928+0.0000j]], dtype=torch.complex128)
    >>> torch.mm(l, l.t().conj())
    tensor([[2.5266+0.0000j, 1.9586-2.0626j],
            [1.9586+2.0626j, 9.4160+0.0000j]], dtype=torch.complex128)

    >>> a = torch.randn(3, 2, 2, dtype=torch.float64)
    >>> a = torch.matmul(a, a.transpose(-2, -1))  # creates a symmetric positive-definite matrix
    >>> l = torch.linalg.cholesky(a)
    >>> a
    tensor([[[ 1.1629,  2.0237],
            [ 2.0237,  6.6593]],

            [[ 0.4187,  0.1830],
            [ 0.1830,  0.1018]],

            [[ 1.9348, -2.5744],
            [-2.5744,  4.6386]]], dtype=torch.float64)
    >>> l
    tensor([[[ 1.0784,  0.0000],
            [ 1.8766,  1.7713]],

            [[ 0.6471,  0.0000],
            [ 0.2829,  0.1477]],

            [[ 1.3910,  0.0000],
            [-1.8509,  1.1014]]], dtype=torch.float64)
    >>> torch.allclose(torch.matmul(l, l.transpose(-2, -1)), a)
    True
""")

inv = _add_docstr(_linalg.linalg_inv, r"""
linalg.inv(input, *, out=None) -> Tensor

Computes the multiplicative inverse matrix of a square matrix :attr:`input`, or of each square matrix in a
batched :attr:`input`. The result satisfies the relation:

``matmul(inv(input),input)`` = ``matmul(input,inv(input))`` = ``eye(input.shape[0]).expand_as(input)``.

Supports input of float, double, cfloat and cdouble data types.

.. note:: When given inputs on a CUDA device, this function synchronizes that device with the CPU.

.. note:: The inverse matrix is computed using LAPACK's `getrf` and `getri` routines for CPU inputs. For CUDA
          inputs, cuSOLVER's `getrf` and `getrs` routines as well as cuBLAS' `getrf` and `getri` routines are
          used if CUDA version >= 10.1.243, otherwise MAGMA's `getrf` and `getri` routines are used instead.

.. note:: If :attr:`input` is a non-invertible matrix or non-square matrix, or batch with at least one such matrix,
          then a RuntimeError will be thrown.

Args:
    input (Tensor): the square `(n, n)` matrix or the batch of such matrices of size
                    `(*, n, n)` where `*` is one or more batch dimensions.

Keyword args:
    out (Tensor, optional): The output tensor. Ignored if ``None``. Default is ``None``.

Examples::

    >>> x = torch.rand(4, 4)
    >>> y = torch.linalg.inv(x)
    >>> z = torch.mm(x, y)
    >>> z
    tensor([[ 1.0000, -0.0000, -0.0000,  0.0000],
            [ 0.0000,  1.0000,  0.0000,  0.0000],
            [ 0.0000,  0.0000,  1.0000,  0.0000],
            [ 0.0000, -0.0000, -0.0000,  1.0000]])
    >>> torch.max(torch.abs(z - torch.eye(4))) # Max non-zero
    tensor(1.1921e-07)

    >>> # Batched inverse example
    >>> x = torch.randn(2, 3, 4, 4)
    >>> y = torch.linalg.inv(x)
    >>> z = torch.matmul(x, y)
    >>> torch.max(torch.abs(z - torch.eye(4).expand_as(x))) # Max non-zero
    tensor(1.9073e-06)

    >>> x = torch.rand(4, 4, dtype=torch.cdouble)
    >>> y = torch.linalg.inv(x)
    >>> z = torch.mm(x, y)
    >>> z
    tensor([[ 1.0000e+00+0.0000e+00j, -1.3878e-16+3.4694e-16j,
            5.5511e-17-1.1102e-16j,  0.0000e+00-1.6653e-16j],
            [ 5.5511e-16-1.6653e-16j,  1.0000e+00+6.9389e-17j,
            2.2204e-16-1.1102e-16j, -2.2204e-16+1.1102e-16j],
            [ 3.8858e-16-1.2490e-16j,  2.7756e-17+3.4694e-17j,
            1.0000e+00+0.0000e+00j, -4.4409e-16+5.5511e-17j],
            [ 4.4409e-16+5.5511e-16j, -3.8858e-16+1.8041e-16j,
            2.2204e-16+0.0000e+00j,  1.0000e+00-3.4694e-16j]],
        dtype=torch.complex128)
    >>> torch.max(torch.abs(z - torch.eye(4, dtype=torch.cdouble))) # Max non-zero
    tensor(7.5107e-16, dtype=torch.float64)
""")

det = _add_docstr(_linalg.linalg_det, r"""
linalg.det(input) -> Tensor

Computes the determinant of a square matrix :attr:`input`, or of each square matrix
in a batched :attr:`input`.

This function supports float, double, cfloat and cdouble dtypes.

.. note:: When given inputs on a CUDA device, this function synchronizes that device with the CPU.

.. note:: The determinant is computed using LU factorization. LAPACK's `getrf` is used for CPU inputs,
          and MAGMA's `getrf` is used for CUDA inputs.

.. note:: Backward through `det` internally uses :func:`torch.linalg.svd` when :attr:`input` is not
          invertible. In this case, double backward through `det` will be unstable when :attr:`input`
          doesn't have distinct singular values. See :func:`torch.linalg.svd` for more details.

Args:
    input (Tensor): the input matrix of size `(n, n)` or the batch of matrices of size
                    `(*, n, n)` where `*` is one or more batch dimensions.

Example::

    >>> a = torch.randn(3, 3)
    >>> a
    tensor([[ 0.9478,  0.9158, -1.1295],
            [ 0.9701,  0.7346, -1.8044],
            [-0.2337,  0.0557,  0.6929]])
    >>> torch.linalg.det(a)
    tensor(0.0934)

    >>> a = torch.randn(3, 2, 2)
    >>> a
    tensor([[[ 0.9254, -0.6213],
             [-0.5787,  1.6843]],

            [[ 0.3242, -0.9665],
             [ 0.4539, -0.0887]],

            [[ 1.1336, -0.4025],
             [-0.7089,  0.9032]]])
    >>> torch.linalg.det(a)
    tensor([1.1990, 0.4099, 0.7386])
""")

slogdet = _add_docstr(_linalg.linalg_slogdet, r"""
linalg.slogdet(input, *, out=None) -> (Tensor, Tensor)

Calculates the sign and natural logarithm of the absolute value of a square matrix's determinant,
or of the absolute values of the determinants of a batch of square matrices :attr:`input`.
The determinant can be computed with ``sign * exp(logabsdet)``.

Supports input of float, double, cfloat and cdouble datatypes.

.. note:: When given inputs on a CUDA device, this function synchronizes that device with the CPU.

.. note:: The determinant is computed using LU factorization. LAPACK's `getrf` is used for CPU inputs,
          and MAGMA's `getrf` is used for CUDA inputs.

.. note:: For matrices that have zero determinant, this returns ``(0, -inf)``.
          If :attr:`input` is batched then the entries in the result tensors corresponding to matrices with
          the zero determinant have sign 0 and the natural logarithm of the absolute value of the determinant -inf.

Args:
    input (Tensor): the input matrix of size :math:`(n, n)` or the batch of matrices of size :math:`(*, n, n)`
                    where :math:`*` is one or more batch dimensions.

Keyword args:
    out (tuple, optional): tuple of two tensors to write the output to.

Returns:
    A namedtuple (sign, logabsdet) containing the sign of the determinant and the natural logarithm
    of the absolute value of determinant, respectively.

Example::

    >>> A = torch.randn(3, 3)
    >>> A
    tensor([[ 0.0032, -0.2239, -1.1219],
            [-0.6690,  0.1161,  0.4053],
            [-1.6218, -0.9273, -0.0082]])
    >>> torch.linalg.det(A)
    tensor(-0.7576)
    >>> torch.linalg.logdet(A)
    tensor(nan)
    >>> torch.linalg.slogdet(A)
    torch.return_types.linalg_slogdet(sign=tensor(-1.), logabsdet=tensor(-0.2776))
""")

eigh = _add_docstr(_linalg.linalg_eigh, r"""
linalg.eigh(input, UPLO='L', *, out=None) -> (Tensor, Tensor)

Computes the eigenvalues and eigenvectors of a complex Hermitian (or real symmetric)
matrix :attr:`input`, or of each such matrix in a batched :attr:`input`.

For a single matrix :attr:`input`, the tensor of eigenvalues `w` and the tensor of eigenvectors
`V` decompose the :attr:`input` such that `input = V diag(w) Vᴴ`, where `Vᴴ` is the transpose of `V`
for real-valued :attr:`input`, or the conjugate transpose of `V` for complex-valued :attr:`input`.

Since the matrix or matrices in :attr:`input` are assumed to be Hermitian, the imaginary part of their diagonals
is always treated as zero. When :attr:`UPLO` is "L", its default value, only the lower triangular part of each
matrix is used in the computation. When :attr:`UPLO` is "U" only the upper triangular part of each matrix is used.

Supports input of float, double, cfloat and cdouble dtypes.

.. note:: When given inputs on a CUDA device, this function synchronizes that device with the CPU.

.. note:: The eigenvalues/eigenvectors are computed using LAPACK's `syevd` and `heevd` routines for CPU inputs,
          and MAGMA's `syevd` and `heevd` routines for CUDA inputs.

.. note:: The eigenvalues of real symmetric or complex Hermitian matrices are always real.

.. note:: The eigenvectors of matrices are not unique, so any eigenvector multiplied by a constant remains
          a valid eigenvector. This function may compute different eigenvector representations on
          different device types. Usually the difference is only in the sign of the eigenvector.

.. note:: See :func:`torch.linalg.eigvalsh` for a related function that computes only eigenvalues.
          However, that function is not differentiable.

Args:
    input (Tensor): the Hermitian `n \times n` matrix or the batch of such matrices of size
                    `(*, n, n)` where `*` is one or more batch dimensions.
    UPLO ('L', 'U', optional): controls whether to use the upper-triangular or the lower-triangular part
                               of :attr:`input` in the computations. Default is ``'L'``.

Keyword args:
    out (tuple, optional): tuple of two tensors to write the output to. Default is ``None``.

Returns:
    (Tensor, Tensor): A namedtuple (eigenvalues, eigenvectors) containing

        - **eigenvalues** (*Tensor*): Shape `(*, m)`.
            The eigenvalues in ascending order.
        - **eigenvectors** (*Tensor*): Shape `(*, m, m)`.
            The orthonormal eigenvectors of the :attr:`input`.

Examples::

    >>> a = torch.randn(2, 2, dtype=torch.complex128)
    >>> a = a + a.t().conj()  # creates a Hermitian matrix
    >>> a
    tensor([[2.9228+0.0000j, 0.2029-0.0862j],
            [0.2029+0.0862j, 0.3464+0.0000j]], dtype=torch.complex128)
    >>> w, v = torch.linalg.eigh(a)
    >>> w
    tensor([0.3277, 2.9415], dtype=torch.float64)
    >>> v
    tensor([[-0.0846+-0.0000j, -0.9964+0.0000j],
            [ 0.9170+0.3898j, -0.0779-0.0331j]], dtype=torch.complex128)
    >>> torch.allclose(torch.matmul(v, torch.matmul(w.to(v.dtype).diag_embed(), v.t().conj())), a)
    True

    >>> a = torch.randn(3, 2, 2, dtype=torch.float64)
    >>> a = a + a.transpose(-2, -1)  # creates a symmetric matrix
    >>> w, v = torch.linalg.eigh(a)
    >>> torch.allclose(torch.matmul(v, torch.matmul(w.diag_embed(), v.transpose(-2, -1))), a)
    True
""")

eigvalsh = _add_docstr(_linalg.linalg_eigvalsh, r"""
linalg.eigvalsh(input, UPLO='L', *, out=None) -> Tensor

Computes the eigenvalues of a complex Hermitian (or real symmetric) matrix :attr:`input`,
or of each such matrix in a batched :attr:`input`. The eigenvalues are returned in ascending order.

Since the matrix or matrices in :attr:`input` are assumed to be Hermitian, the imaginary part of their diagonals
is always treated as zero. When :attr:`UPLO` is "L", its default value, only the lower triangular part of
each matrix is used in the computation. When :attr:`UPLO` is "U" only the upper triangular part of each matrix is used.

Supports input of float, double, cfloat and cdouble dtypes.

.. note:: When given inputs on a CUDA device, this function synchronizes that device with the CPU.

.. note:: The eigenvalues are computed using LAPACK's `syevd` and `heevd` routines for CPU inputs,
          and MAGMA's `syevd` and `heevd` routines for CUDA inputs.

.. note:: The eigenvalues of real symmetric or complex Hermitian matrices are always real.

.. note:: This function doesn't support backpropagation, please use :func:`torch.linalg.eigh` instead,
          which also computes the eigenvectors.

.. note:: See :func:`torch.linalg.eigh` for a related function that computes both eigenvalues and eigenvectors.

Args:
    input (Tensor): the Hermitian `n \times n` matrix or the batch
                    of such matrices of size `(*, n, n)` where `*` is one or more batch dimensions.
    UPLO ('L', 'U', optional): controls whether to use the upper-triangular or the lower-triangular part
                               of :attr:`input` in the computations. Default is ``'L'``.

Keyword args:
    out (Tensor, optional): tensor to write the output to. Default is ``None``.

Examples::

    >>> a = torch.randn(2, 2, dtype=torch.complex128)
    >>> a = a + a.t().conj()  # creates a Hermitian matrix
    >>> a
    tensor([[2.9228+0.0000j, 0.2029-0.0862j],
            [0.2029+0.0862j, 0.3464+0.0000j]], dtype=torch.complex128)
    >>> w = torch.linalg.eigvalsh(a)
    >>> w
    tensor([0.3277, 2.9415], dtype=torch.float64)

    >>> a = torch.randn(3, 2, 2, dtype=torch.float64)
    >>> a = a + a.transpose(-2, -1)  # creates a symmetric matrix
    >>> a
    tensor([[[ 2.8050, -0.3850],
            [-0.3850,  3.2376]],

            [[-1.0307, -2.7457],
            [-2.7457, -1.7517]],

            [[ 1.7166,  2.2207],
            [ 2.2207, -2.0898]]], dtype=torch.float64)
    >>> w = torch.linalg.eigvalsh(a)
    >>> w
    tensor([[ 2.5797,  3.4629],
            [-4.1605,  1.3780],
            [-3.1113,  2.7381]], dtype=torch.float64)
""")

<<<<<<< HEAD
=======
householder_product = _add_docstr(_linalg.linalg_householder_product, r"""
householder_product(input, tau, *, out=None) -> Tensor

Computes the product of Householder matrices.

Householder matrices are stored in compressed vector form as columns of a `(m × n)` matrix :attr:`input`,
or columns of each matrix in a batched :attr:`input`.
:attr:`tau` is a tensor of scalar scale factors for each Householder vector.
For the single matrix :attr:`input` taking its `i`-th column as `vᵢ` and `τ = tau[i]`
gives the `i`-th Householder matrix as `Hᵢ = I − τ vᵢ vᵢᴴ`.

The result of this function is `H₁ H₂ ... Hᵣ`, where `r` is equal to `tau.shape[-1]`.
This function is commonly used together with :func:`torch.geqrf`
to explitly form the `Q` matrix of the QR decomposition.
See `Representation of Orthogonal or Unitary Matrices`_ for further details.

.. note:: LAPACK's `orgqr` is used for the computations.
          For CUDA inputs, cuSOLVER's `orgqr` routine is used if CUDA version >= 10.1.243.

.. note:: Only values below the main diagonal of :attr:`input` are used in the computations
          and other values are ignored.

.. note:: If :attr:`input` doesn't satisfy the requirement `m >= n`,
          or :attr:`tau` doesn't satisfy the requirement `n >= r`, then a RuntimeError will be thrown.

Args:
    input (Tensor): the input tensor of size `(*, m, n)` where `*` is zero or more
                    batch dimensions consisting of `(m × n)` matrices.
    tau (Tensor): the input tensor of size `(*, r)` where `*` is zero or more
                    batch dimensions consisting of `r`-dimensional vectors.

Keyword args:
    out (Tensor, optional): The output tensor. Ignored if `None`. Default: `None`

Examples::

    >>> a = torch.randn(2, 2)
    >>> h, tau = torch.geqrf(a)
    >>> q = torch.linalg.householder_product(h, tau)
    >>> torch.allclose(q, torch.linalg.qr(a)[0])
    True

    >>> h = torch.randn(3, 2, 2, dtype=torch.complex128)
    >>> tau = torch.randn(3, 1, dtype=torch.complex128)
    >>> q = torch.linalg.householder_product(h, tau)
    >>> q
    tensor([[[ 1.8034+0.4184j,  0.2588-1.0174j],
            [-0.6853+0.7953j,  2.0790+0.5620j]],

            [[ 1.4581+1.6989j, -1.5360+0.1193j],
            [ 1.3877-0.6691j,  1.3512+1.3024j]],

            [[ 1.4766+0.5783j,  0.0361+0.6587j],
            [ 0.6396+0.1612j,  1.3693+0.4481j]]], dtype=torch.complex128)

.. _Representation of Orthogonal or Unitary Matrices:
    https://www.netlib.org/lapack/lug/node128.html
""")

>>>>>>> fee470d8
lstsq = _add_docstr(_linalg.linalg_lstsq, r"""
torch.linalg.lstsq(input, b, cond=None, *, driver=None)
    -> (Tensor solution, Tensor residuals, Tensor rank, Tensor singular_values)

Computes the least squares solution to the system with a batch of matrices :math:`a` (represented by :attr:`input`)
and a batch of vectors or matrices :math:`b` such that

.. math::
    x = \text{argmin}_x \|ax - b\|_F,

where :math:`a` is of size :math:`(..., m, n)` and :math:`b` is of size :math:`(..., m, k)` or
:math:`(..., m)`. The batch dimensions of :math:`a` and :math:`b` have to be broadcastable.

The returned solution :math:`solution` is of shape :math:`(..., n, k)` if :math:`b` is of shape :math:`(..., m, k)`,
and is of shape :math:`(..., n, 1)` if :math:`b` is of shape :math:`(..., m)`.
The batch sizes of :math:`x` is the broadcasted shape of the batch dimensions of :math:`a` and :math:`b`.

.. note::
    The case when :math:`m < n` is not supported on CUDA.

Args:
    input (Tensor): the batch of left-hand side matrices :math:`a`
        of shape :math:`(..., m, n)` with :math:`m > 0, n > 0`
    b (Tensor): the batch of righ-hand side vectors or matrices :math:`b`
        of shape :math:`(..., m)` or :math:`(..., m, k)` with :math:`m > 0, k > 0`
    cond (float, optional): used to determine the effective rank of :math:`a`
        for the rank-revealing drivers (see :attr:`driver`).
        Singular values :math:`s[i] \le cond * s[0]` are treated as zero.
        If :attr:`cond` is ``None`` or is smaller than zero,
        the machine precision based on :attr:`input`'s dtype is used.
        Default: ``None``
    driver (str, optional): the name of the LAPACK/MAGMA driver that is used
        to compute the solution.
        For CPU inputs the valid values are
        (``'gels'``, ``'gelsy'``, ``'gelsd``, ``'gelss'``, ``None``).
        For CUDA inputs the valid values are (``'gels'``, ``None``).
        If ``driver == None``, ``'gelsy'`` is used for CPU inputs and ``'gels'`` for GPU inputs.
        Default: ``None``

.. note::
    Driver ``'gels'`` assumes only full-rank inputs, i.e. ``torch.matrix_rank(a) == min(m, n)``.
    Drivers ``'gelsy'``, ``'gelsd'``, ``'gelss'`` are rank-revealing and hence handle rank-deficient inputs.
    ``'gelsy'`` uses QR factorization with column pivoting, ``'gelsd'`` and ``'gelss'`` use SVD.
    ``'gelsy'`` is the fastest among the rank-revealing algorithms that also handles rank-deficient inputs.

.. warning::
    The default value for :attr:`cond` is subject to a potential change.
    It is therefore recommended to use some fixed value to avoid potential
    issues upon the library update.


Returns:
    (Tensor, Tensor, Tensor, Tensor): a namedtuple (solution, residuals, rank, singular_values) containing:
        - **solution** (*Tensor*): the least squares solution
        - **residuals** (*Tensor*):  if :math:`m > n` then for full rank matrices in :attr:`input` the tensor encodes
            the squared residuals of the solutions, that is :math:`||\text{input} @ x - b||_F^2`.
            If :math:`m \le n`, an empty tensor is returned instead.
        - **rank** (*Tensor*): the tensor of ranks of the matrix :attr:`input` with shape ``input.shape[:-2]``.
            Only computed if :attr:`driver` is one of (``'gelsy'``, ``'gelsd'``, ``'gelss'``),
            an empty tensor is returned otherwise.
        - **singular_values** (*Tensor*): the tensor of singular values
            of the matrix :attr:`input` with shape ``input.shape[:-2] + (min(m, n),)``.
            Only computed if :attr:`driver` is one of (``'gelsd'``, ``'gelss'``),
            an empty tensor is returend otherwise.

Example::

    >>> a = torch.tensor([[10, 2, 3], [3, 10, 5], [5, 6, 12]], dtype=torch.float)
    >>> b = torch.tensor([[[2, 5, 1], [3, 2, 1], [5, 1, 9]],
                          [[4, 2, 9], [2, 0, 3], [2, 5, 3]]], dtype=torch.float)
    >>> x = torch.linalg.lstsq(a.view(1, 3, 3), b).solution
    >>> x
    tensor([[[ 0.0793,  0.5345, -0.1228],
             [ 0.1125,  0.1458, -0.3517],
             [ 0.3274, -0.2123,  0.9770]],

            [[ 0.3939,  0.1023,  0.9361],
             [ 0.1074, -0.2903,  0.1189],
             [-0.0512,  0.5192, -0.1995]]])

    >>> (x - a.pinverse() @ b).abs().max()
    tensor(2.0862e-07)

    >>> aa = a.clone().select(1, -1).zero_()
    >>> xx, rank, _ = torch.linalg.lstsq(aa.view(1, 3, 3), b)
    >>> rank
    tensor([2])

    >>> sv = torch.linalg.lstsq(a.view(1, 3, 3), b, driver='gelsd').singular_values
    >>> (sv - a.svd()[1]).max().abs()
    tensor(5.7220e-06)
""")

<<<<<<< HEAD
matrix_power = _add_docstr(_linalg.linalg_matrix_power, r"""
matrix_power(input, n, *, out=None) -> Tensor

Raises the square matrix :attr:`input`, or each square matrix in a batched
:attr:`input`, to the integer power :attr:`n`.

If :attr:`n` is 0, the identity matrix (or batch of identity matrices) of the same shape
as :attr:`input` is returned. If :attr:`n` is negative, the inverse of each matrix
(if invertible) is computed and then raised to the integer power ``abs(n)``.

Args:
    input (Tensor): the input matrix of size `(n, n)` or the batch of matrices of size
                    `(*, n, n)` where `*` is one or more batch dimensions.
    n (int): the exponent to raise the :attr:`input` matrix to

Keyword args:
    out (Tensor, optional): tensor to write the output to.

Example:

    >>> a = torch.randn(3, 3)
    >>> a
    tensor([[-0.2270,  0.6663, -1.3515],
            [-0.9838, -0.4002, -1.9313],
            [-0.7886, -0.0450,  0.0528]])
    >>> torch.linalg.matrix_power(a, 0)
    tensor([[1., 0., 0.],
            [0., 1., 0.],
            [0., 0., 1.]])
    >>> torch.linalg.matrix_power(a, 3)
    tensor([[ 1.0756,  0.4980,  0.0100],
            [-1.6617,  1.4994, -1.9980],
            [-0.4509,  0.2731,  0.8001]])
    >>> torch.linalg.matrix_power(a.expand(2, -1, -1), -2)
    tensor([[[ 0.2640,  0.4571, -0.5511],
            [-1.0163,  0.3491, -1.5292],
            [-0.4899,  0.0822,  0.2773]],

            [[ 0.2640,  0.4571, -0.5511],
            [-1.0163,  0.3491, -1.5292],
            [-0.4899,  0.0822,  0.2773]]])
""")

=======
>>>>>>> fee470d8
matrix_rank = _add_docstr(_linalg.linalg_matrix_rank, r"""
matrix_rank(input, tol=None, hermitian=False, *, out=None) -> Tensor

Computes the numerical rank of a matrix :attr:`input`, or of each matrix in a batched :attr:`input`.

The matrix rank is computed as the number of singular values (or absolute eigenvalues when :attr:`hermitian` is ``True``)
that are greater than the specified :attr:`tol` threshold.

If :attr:`tol` is not specified, :attr:`tol` is set to ``S.max(dim=-1)*max(input.shape[-2:])*eps``,
where ``S`` is the singular values (or absolute eigenvalues when :attr:`hermitian` is ``True``), and
``eps`` is the epsilon value for the datatype of :attr:`input`. The epsilon value can be obtained using
the ``eps`` attribute of :class:`torch.finfo`.

Supports input of float, double, cfloat and cdouble dtypes.

.. note:: When given inputs on a CUDA device, this function synchronizes that device with the CPU.

.. note:: The matrix rank is computed using singular value decomposition (see :func:`torch.linalg.svd`) by default.
          If :attr:`hermitian` is ``True``, then :attr:`input` is assumed to be Hermitian (symmetric if real-valued),
          and the computation is done by obtaining the eigenvalues (see :func:`torch.linalg.eigvalsh`).

Args:
    input (Tensor): the input matrix of size `(m, n)` or the batch of matrices of size `(*, m, n)`
                    where `*` is one or more batch dimensions.
    tol (float, optional): the tolerance value. Default is ``None``
    hermitian(bool, optional): indicates whether :attr:`input` is Hermitian. Default is ``False``.

Keyword args:
    out (Tensor, optional): tensor to write the output to. Default is ``None``.

Examples::

    >>> a = torch.eye(10)
    >>> torch.linalg.matrix_rank(a)
    tensor(10)
    >>> b = torch.eye(10)
    >>> b[0, 0] = 0
    >>> torch.linalg.matrix_rank(b)
    tensor(9)

    >>> a = torch.randn(4, 3, 2)
    >>> torch.linalg.matrix_rank(a)
    tensor([2, 2, 2, 2])

    >>> a = torch.randn(2, 4, 2, 3)
    >>> torch.linalg.matrix_rank(a)
    tensor([[2, 2, 2, 2],
            [2, 2, 2, 2]])

    >>> a = torch.randn(2, 4, 3, 3, dtype=torch.complex64)
    >>> torch.linalg.matrix_rank(a)
    tensor([[3, 3, 3, 3],
            [3, 3, 3, 3]])
    >>> torch.linalg.matrix_rank(a, hermitian=True)
    tensor([[3, 3, 3, 3],
            [3, 3, 3, 3]])
    >>> torch.linalg.matrix_rank(a, tol=1.0)
    tensor([[3, 2, 2, 2],
            [1, 2, 1, 2]])
    >>> torch.linalg.matrix_rank(a, tol=1.0, hermitian=True)
    tensor([[2, 2, 2, 1],
            [1, 2, 2, 2]])
""")

vector_norm = _add_docstr(_linalg.linalg_vector_norm, r"""
linalg.vector_norm(input, ord=None, dim=None, keepdim=False, *, dtype=None, out=None) -> Tensor

Computes a vector norm over :attr:`input`.

See :func:`torch.linalg.norm` for computing matrix norms.

Supports floating and complex inputs.

Args:
    input (Tensor): The input tensor. For complex inputs, the norm is
        calculated using the absolute value of each element. If the input is
        complex and neither :attr:`dtype` nor :attr:`out` is specified, the
        result's data type will be the corresponding floating point type (e.g.
        float if :attr:`input` is complex float).

    ord (int, float, inf, -inf, optional): The order of the norm.
        The following norms can be calculated:

        =====  ==========================
        ord    norm
        =====  ==========================
        None   2-norm
        inf    max(abs(x))
        -inf   min(abs(x))
        0      sum(x != 0)
        other  sum(abs(x)**ord)**(1./ord)
        =====  ==========================

        Default: ``None``

    dim (int, tuple of ints, list of ints, optional): If :attr:`dim` is an int,
        the vector norm is calculated over the specified dimension. If
        :attr:`dim` is a tuple of ints, the vector norm is calculated over the
        elements in the specified dimensions. If :attr:`dim` is ``None``, the
        vector norm is calculated across all dimensions. Default: ``None``

    keepdim (bool, optional): If set to True, the reduced dimensions are retained
        in the result as dimensions with size one. Default: ``False``

Keyword args:

    out (Tensor, optional): The output tensor. Ignored if ``None``. Default: ``None``

    dtype (:class:`torch.dtype`, optional): If specified, the :attr:`input` is
        cast to :attr:`dtype` before performing the operation, and the returned
        tensor's type will be :attr:`dtype`. If this argument is used in
        conjunction with the :attr:`out` argument, the output tensor's type
        must match this argument or a RuntimeError will be raised. Default:
        ``None``

Examples::

    >>> import torch
    >>> from torch import linalg as LA
    >>> a = torch.arange(9, dtype=torch.float) - 4
    >>> a
    tensor([-4., -3., -2., -1.,  0.,  1.,  2.,  3.,  4.])
    >>> b = a.reshape((3, 3))
    >>> b
    tensor([[-4., -3., -2.],
            [-1.,  0.,  1.],
            [ 2.,  3.,  4.]])

    >>> LA.vector_norm(a, ord=3.5)
    tensor(5.4345)
    >>> LA.vector_norm(b, ord=3.5)
    tensor(5.4345)
""")

norm = _add_docstr(_linalg.linalg_norm, r"""
linalg.norm(input, ord=None, dim=None, keepdim=False, *, out=None, dtype=None) -> Tensor

Returns the matrix norm or vector norm of a given tensor.

This function can calculate one of eight different types of matrix norms, or one
of an infinite number of vector norms, depending on both the number of reduction
dimensions and the value of the `ord` parameter.

Args:
    input (Tensor): The input tensor. If dim is None, x must be 1-D or 2-D, unless :attr:`ord`
        is None. If both :attr:`dim` and :attr:`ord` are None, the 2-norm of the input flattened to 1-D
        will be returned. Its data type must be either a floating point or complex type. For complex
        inputs, the norm is calculated on of the absolute values of each element. If the input is
        complex and neither :attr:`dtype` nor :attr:`out` is specified, the result's data type will
        be the corresponding floating point type (e.g. float if :attr:`input` is complexfloat).

    ord (int, float, inf, -inf, 'fro', 'nuc', optional): The order of norm.
        inf refers to :attr:`float('inf')`, numpy's :attr:`inf` object, or any equivalent object.
        The following norms can be calculated:

        =====  ============================  ==========================
        ord    norm for matrices             norm for vectors
        =====  ============================  ==========================
        None   Frobenius norm                2-norm
        'fro'  Frobenius norm                -- not supported --
        'nuc'  nuclear norm                  -- not supported --
        inf    max(sum(abs(x), dim=1))       max(abs(x))
        -inf   min(sum(abs(x), dim=1))       min(abs(x))
        0      -- not supported --           sum(x != 0)
        1      max(sum(abs(x), dim=0))       as below
        -1     min(sum(abs(x), dim=0))       as below
        2      2-norm (largest sing. value)  as below
        -2     smallest singular value       as below
        other  -- not supported --           sum(abs(x)**ord)**(1./ord)
        =====  ============================  ==========================

        Default: ``None``

    dim (int, 2-tuple of ints, 2-list of ints, optional): If :attr:`dim` is an int,
        vector norm will be calculated over the specified dimension. If :attr:`dim`
        is a 2-tuple of ints, matrix norm will be calculated over the specified
        dimensions. If :attr:`dim` is None, matrix norm will be calculated
        when the input tensor has two dimensions, and vector norm will be
        calculated when the input tensor has one dimension. Default: ``None``

    keepdim (bool, optional): If set to True, the reduced dimensions are retained
        in the result as dimensions with size one. Default: ``False``

Keyword args:

    out (Tensor, optional): The output tensor. Ignored if ``None``. Default: ``None``

    dtype (:class:`torch.dtype`, optional): If specified, the input tensor is cast to
        :attr:`dtype` before performing the operation, and the returned tensor's type
        will be :attr:`dtype`. If this argument is used in conjunction with the
        :attr:`out` argument, the output tensor's type must match this argument or a
        RuntimeError will be raised. Default: ``None``

Examples::

    >>> import torch
    >>> from torch import linalg as LA
    >>> a = torch.arange(9, dtype=torch.float) - 4
    >>> a
    tensor([-4., -3., -2., -1.,  0.,  1.,  2.,  3.,  4.])
    >>> b = a.reshape((3, 3))
    >>> b
    tensor([[-4., -3., -2.],
            [-1.,  0.,  1.],
            [ 2.,  3.,  4.]])

    >>> LA.norm(a)
    tensor(7.7460)
    >>> LA.norm(b)
    tensor(7.7460)
    >>> LA.norm(b, 'fro')
    tensor(7.7460)
    >>> LA.norm(a, float('inf'))
    tensor(4.)
    >>> LA.norm(b, float('inf'))
    tensor(9.)
    >>> LA.norm(a, -float('inf'))
    tensor(0.)
    >>> LA.norm(b, -float('inf'))
    tensor(2.)

    >>> LA.norm(a, 1)
    tensor(20.)
    >>> LA.norm(b, 1)
    tensor(7.)
    >>> LA.norm(a, -1)
    tensor(0.)
    >>> LA.norm(b, -1)
    tensor(6.)
    >>> LA.norm(a, 2)
    tensor(7.7460)
    >>> LA.norm(b, 2)
    tensor(7.3485)

    >>> LA.norm(a, -2)
    tensor(0.)
    >>> LA.norm(b.double(), -2)
    tensor(1.8570e-16, dtype=torch.float64)
    >>> LA.norm(a, 3)
    tensor(5.8480)
    >>> LA.norm(a, -3)
    tensor(0.)

Using the :attr:`dim` argument to compute vector norms::

    >>> c = torch.tensor([[1., 2., 3.],
    ...                   [-1, 1, 4]])
    >>> LA.norm(c, dim=0)
    tensor([1.4142, 2.2361, 5.0000])
    >>> LA.norm(c, dim=1)
    tensor([3.7417, 4.2426])
    >>> LA.norm(c, ord=1, dim=1)
    tensor([6., 6.])

Using the :attr:`dim` argument to compute matrix norms::

    >>> m = torch.arange(8, dtype=torch.float).reshape(2, 2, 2)
    >>> LA.norm(m, dim=(1,2))
    tensor([ 3.7417, 11.2250])
    >>> LA.norm(m[0, :, :]), LA.norm(m[1, :, :])
    (tensor(3.7417), tensor(11.2250))
""")

svd = _add_docstr(_linalg.linalg_svd, r"""
linalg.svd(input, full_matrices=True, compute_uv=True, *, out=None) -> (Tensor, Tensor, Tensor)

Computes the singular value decomposition of either a matrix or batch of
matrices :attr:`input`." The singular value decomposition is represented as a
namedtuple ``(U, S, Vh)``, such that :math:`input = U \mathbin{@} diag(S) \times
Vh`. If :attr:`input` is a batch of tensors, then ``U``, ``S``, and ``Vh`` are
also batched with the same batch dimensions as :attr:`input`.

If :attr:`full_matrices` is ``False`` (default), the method returns the reduced singular
value decomposition i.e., if the last two dimensions of :attr:`input` are
``m`` and ``n``, then the returned `U` and `V` matrices will contain only
:math:`min(n, m)` orthonormal columns.

If :attr:`compute_uv` is ``False``, the returned `U` and `Vh` will be empy
tensors with no elements and the same device as :attr:`input`. The
:attr:`full_matrices` argument has no effect when :attr:`compute_uv` is False.

The dtypes of ``U`` and ``V`` are the same as :attr:`input`'s. ``S`` will
always be real-valued, even if :attr:`input` is complex.

.. note:: Unlike NumPy's ``linalg.svd``, this always returns a namedtuple of
          three tensors, even when :attr:`compute_uv=False`. This behavior may
          change in a future PyTorch release.

.. note:: The singular values are returned in descending order. If :attr:`input` is a batch of matrices,
          then the singular values of each matrix in the batch is returned in descending order.

.. note:: The implementation of SVD on CPU uses the LAPACK routine `?gesdd` (a divide-and-conquer
          algorithm) instead of `?gesvd` for speed. Analogously, the SVD on GPU uses the cuSOLVER routines
          `gesvdj` and `gesvdjBatched` on CUDA 10.1.243 and later, and uses the MAGMA routine `gesdd`
          on earlier versions of CUDA.

.. note:: The returned matrix `U` will be transposed, i.e. with strides
          :code:`U.contiguous().transpose(-2, -1).stride()`.

.. note:: Gradients computed using `U` and `Vh` may be unstable if
          :attr:`input` is not full rank or has non-unique singular values.

.. note:: When :attr:`full_matrices` = ``True``, the gradients on :code:`U[..., :, min(m, n):]`
          and :code:`V[..., :, min(m, n):]` will be ignored in backward as those vectors
          can be arbitrary bases of the subspaces.

.. note:: The `S` tensor can only be used to compute gradients if :attr:`compute_uv` is True.

.. note:: Since `U` and `V` of an SVD is not unique, each vector can be multiplied by
          an arbitrary phase factor :math:`e^{i \phi}` while the SVD result is still correct.
          Different platforms, like Numpy, or inputs on different device types, may produce different
          `U` and `V` tensors.

Args:
    input (Tensor): the input tensor of size :math:`(*, m, n)` where `*` is zero or more
                    batch dimensions consisting of :math:`m \times n` matrices.
    full_matrices (bool, optional): controls whether to compute the full or reduced decomposition, and
                                    consequently the shape of returned ``U`` and ``V``. Defaults to True.
    compute_uv (bool, optional): whether to compute `U` and `V` or not. Defaults to True.
    out (tuple, optional): a tuple of three tensors to use for the outputs. If compute_uv=False,
                           the 1st and 3rd arguments must be tensors, but they are ignored. E.g. you can
                           pass `(torch.tensor([]), out_S, torch.tensor([]))`

Example::

    >>> import torch
    >>> a = torch.randn(5, 3)
    >>> a
    tensor([[-0.3357, -0.2987, -1.1096],
            [ 1.4894,  1.0016, -0.4572],
            [-1.9401,  0.7437,  2.0968],
            [ 0.1515,  1.3812,  1.5491],
            [-1.8489, -0.5907, -2.5673]])
    >>>
    >>> # reconstruction in the full_matrices=False case
    >>> u, s, vh = torch.linalg.svd(a, full_matrices=False)
    >>> u.shape, s.shape, vh.shape
    (torch.Size([5, 3]), torch.Size([3]), torch.Size([3, 3]))
    >>> torch.dist(a, u @ torch.diag(s) @ vh)
    tensor(1.0486e-06)
    >>>
    >>> # reconstruction in the full_matrices=True case
    >>> u, s, vh = torch.linalg.svd(a)
    >>> u.shape, s.shape, vh.shape
    (torch.Size([5, 5]), torch.Size([3]), torch.Size([3, 3]))
    >>> torch.dist(a, u[:, :3] @ torch.diag(s) @ vh)
    >>> torch.dist(a, u[:, :3] @ torch.diag(s) @ vh)
    tensor(1.0486e-06)
    >>>
    >>> # extra dimensions
    >>> a_big = torch.randn(7, 5, 3)
    >>> u, s, vh = torch.linalg.svd(a_big, full_matrices=False)
    >>> torch.dist(a_big, u @ torch.diag_embed(s) @ vh)
    tensor(3.0957e-06)
""")

cond = _add_docstr(_linalg.linalg_cond, r"""
linalg.cond(input, p=None, *, out=None) -> Tensor

Computes the condition number of a matrix :attr:`input`, or of each matrix in
a batched :attr:`input`, using the matrix norm defined by :attr:`p`.

For norms `{'fro', 'nuc', inf, -inf, 1, -1}` this is defined as the matrix norm of :attr:`input`
times the matrix norm of the inverse of :attr:`input` computed using :func:`torch.linalg.norm`. While
for norms `{None, 2, -2}` this is defined as the ratio between the largest and smallest singular
values computed using :func:`torch.linalg.svd`.

This function supports float, double, cfloat and cdouble dtypes.

.. note:: When given inputs on a CUDA device, this function may synchronize that device with the CPU depending
          on which norm :attr:`p` is used.

.. note:: For norms `{None, 2, -2}`, :attr:`input` may be a non-square matrix or batch of non-square matrices.
          For other norms, however, :attr:`input` must be a square matrix or a batch of square matrices,
          and if this requirement is not satisfied a RuntimeError will be thrown.

.. note:: For norms `{'fro', 'nuc', inf, -inf, 1, -1}` if :attr:`input` is a non-invertible matrix then
          a tensor containing infinity will be returned. If :attr:`input` is a batch of matrices and one
          or more of them is not invertible then a RuntimeError will be thrown.

Args:
    input (Tensor): the input matrix of size `(m, n)` or the batch of matrices of size `(*, m, n)`
        where `*` is one or more batch dimensions.

    p (int, float, inf, -inf, 'fro', 'nuc', optional): the type of the matrix norm to use in the computations.
        inf refers to :attr:`float('inf')`, numpy's :attr:`inf` object, or any equivalent object.
        The following norms can be used:

        =====  ============================
        p      norm for matrices
        =====  ============================
        None   ratio of the largest singular value to the smallest singular value
        'fro'  Frobenius norm
        'nuc'  nuclear norm
        inf    max(sum(abs(x), dim=1))
        -inf   min(sum(abs(x), dim=1))
        1      max(sum(abs(x), dim=0))
        -1     min(sum(abs(x), dim=0))
        2      ratio of the largest singular value to the smallest singular value
        -2     ratio of the smallest singular value to the largest singular value
        =====  ============================

        Default: ``None``

Keyword args:
    out (Tensor, optional): tensor to write the output to. Default is ``None``.

Returns:
    The condition number of :attr:`input`. The output dtype is always real valued
    even for complex inputs (e.g. float if :attr:`input` is cfloat).

Examples::

    >>> a = torch.randn(3, 4, 4, dtype=torch.complex64)
    >>> torch.linalg.cond(a)
    >>> a = torch.tensor([[1., 0, -1], [0, 1, 0], [1, 0, 1]])
    >>> torch.linalg.cond(a)
    tensor([1.4142])
    >>> torch.linalg.cond(a, 'fro')
    tensor(3.1623)
    >>> torch.linalg.cond(a, 'nuc')
    tensor(9.2426)
    >>> torch.linalg.cond(a, float('inf'))
    tensor(2.)
    >>> torch.linalg.cond(a, float('-inf'))
    tensor(1.)
    >>> torch.linalg.cond(a, 1)
    tensor(2.)
    >>> torch.linalg.cond(a, -1)
    tensor(1.)
    >>> torch.linalg.cond(a, 2)
    tensor([1.4142])
    >>> torch.linalg.cond(a, -2)
    tensor([0.7071])

    >>> a = torch.randn(2, 3, 3)
    >>> a
    tensor([[[-0.9204,  1.1140,  1.2055],
            [ 0.3988, -0.2395, -0.7441],
            [-0.5160,  0.3115,  0.2619]],

            [[-2.2128,  0.9241,  2.1492],
            [-1.1277,  2.7604, -0.8760],
            [ 1.2159,  0.5960,  0.0498]]])
    >>> torch.linalg.cond(a)
    tensor([[9.5917],
            [3.2538]])

    >>> a = torch.randn(2, 3, 3, dtype=torch.complex64)
    >>> a
    tensor([[[-0.4671-0.2137j, -0.1334-0.9508j,  0.6252+0.1759j],
            [-0.3486-0.2991j, -0.1317+0.1252j,  0.3025-0.1604j],
            [-0.5634+0.8582j,  0.1118-0.4677j, -0.1121+0.7574j]],

            [[ 0.3964+0.2533j,  0.9385-0.6417j, -0.0283-0.8673j],
            [ 0.2635+0.2323j, -0.8929-1.1269j,  0.3332+0.0733j],
            [ 0.1151+0.1644j, -1.1163+0.3471j, -0.5870+0.1629j]]])
    >>> torch.linalg.cond(a)
    tensor([[4.6245],
            [4.5671]])
    >>> torch.linalg.cond(a, 1)
    tensor([9.2589, 9.3486])
""")

pinv = _add_docstr(_linalg.linalg_pinv, r"""
linalg.pinv(input, rcond=1e-15, hermitian=False, *, out=None) -> Tensor

Computes the pseudo-inverse (also known as the Moore-Penrose inverse) of a matrix :attr:`input`,
or of each matrix in a batched :attr:`input`.

The singular values (or the absolute values of the eigenvalues when :attr:`hermitian` is ``True``)
that are below the specified :attr:`rcond` threshold are treated as zero and discarded in the computation.

Supports input of float, double, cfloat and cdouble datatypes.

.. note:: When given inputs on a CUDA device, this function synchronizes that device with the CPU.

.. note:: The pseudo-inverse is computed using singular value decomposition (see :func:`torch.linalg.svd`) by default.
          If :attr:`hermitian` is ``True``, then :attr:`input` is assumed to be Hermitian (symmetric if real-valued),
          and the computation of the pseudo-inverse is done by obtaining the eigenvalues and eigenvectors
          (see :func:`torch.linalg.eigh`).

.. note:: If singular value decomposition or eigenvalue decomposition algorithms do not converge
          then a RuntimeError will be thrown.

Args:
    input (Tensor): the input matrix of size `(m, n)` or the batch of matrices of size `(*, m, n)`
                    where `*` is one or more batch dimensions.
    rcond (float, Tensor, optional): the tolerance value to determine the cutoff for small singular values.
                                     Must be broadcastable to the singular values of :attr:`input` as returned
                                     by :func:`torch.svd`. Default is ``1e-15``.
    hermitian(bool, optional): indicates whether :attr:`input` is Hermitian. Default is ``False``.

Keyword args:
    out (Tensor, optional): The output tensor. Ignored if ``None``. Default is ``None``.

Examples::

    >>> input = torch.randn(3, 5)
    >>> input
    tensor([[ 0.5495,  0.0979, -1.4092, -0.1128,  0.4132],
            [-1.1143, -0.3662,  0.3042,  1.6374, -0.9294],
            [-0.3269, -0.5745, -0.0382, -0.5922, -0.6759]])
    >>> torch.linalg.pinv(input)
    tensor([[ 0.0600, -0.1933, -0.2090],
            [-0.0903, -0.0817, -0.4752],
            [-0.7124, -0.1631, -0.2272],
            [ 0.1356,  0.3933, -0.5023],
            [-0.0308, -0.1725, -0.5216]])

    Batched linalg.pinv example
    >>> a = torch.randn(2, 6, 3)
    >>> b = torch.linalg.pinv(a)
    >>> torch.matmul(b, a)
    tensor([[[ 1.0000e+00,  1.6391e-07, -1.1548e-07],
            [ 8.3121e-08,  1.0000e+00, -2.7567e-07],
            [ 3.5390e-08,  1.4901e-08,  1.0000e+00]],

            [[ 1.0000e+00, -8.9407e-08,  2.9802e-08],
            [-2.2352e-07,  1.0000e+00,  1.1921e-07],
            [ 0.0000e+00,  8.9407e-08,  1.0000e+00]]])

    Hermitian input example
    >>> a = torch.randn(3, 3, dtype=torch.complex64)
    >>> a = a + a.t().conj()  # creates a Hermitian matrix
    >>> b = torch.linalg.pinv(a, hermitian=True)
    >>> torch.matmul(b, a)
    tensor([[ 1.0000e+00+0.0000e+00j, -1.1921e-07-2.3842e-07j,
            5.9605e-08-2.3842e-07j],
            [ 5.9605e-08+2.3842e-07j,  1.0000e+00+2.3842e-07j,
            -4.7684e-07+1.1921e-07j],
            [-1.1921e-07+0.0000e+00j, -2.3842e-07-2.9802e-07j,
            1.0000e+00-1.7897e-07j]])

    Non-default rcond example
    >>> rcond = 0.5
    >>> a = torch.randn(3, 3)
    >>> torch.linalg.pinv(a)
    tensor([[ 0.2971, -0.4280, -2.0111],
            [-0.0090,  0.6426, -0.1116],
            [-0.7832, -0.2465,  1.0994]])
    >>> torch.linalg.pinv(a, rcond)
    tensor([[-0.2672, -0.2351, -0.0539],
            [-0.0211,  0.6467, -0.0698],
            [-0.4400, -0.3638, -0.0910]])

    Matrix-wise rcond example
    >>> a = torch.randn(5, 6, 2, 3, 3)
    >>> rcond = torch.rand(2)  # different rcond values for each matrix in a[:, :, 0] and a[:, :, 1]
    >>> torch.linalg.pinv(a, rcond)
    >>> rcond = torch.randn(5, 6, 2) # different rcond value for each matrix in 'a'
    >>> torch.linalg.pinv(a, rcond)
""")

solve = _add_docstr(_linalg.linalg_solve, r"""
linalg.solve(input, other, *, out=None) -> Tensor

Computes the solution ``x`` to the matrix equation ``matmul(input, x) = other``
with a square matrix, or batches of such matrices, :attr:`input` and one or more right-hand side vectors :attr:`other`.
If :attr:`input` is batched and :attr:`other` is not, then :attr:`other` is broadcast
to have the same batch dimensions as :attr:`input`.
The resulting tensor has the same shape as the (possibly broadcast) :attr:`other`.

Supports input of ``float``, ``double``, ``cfloat`` and ``cdouble`` dtypes.

.. note:: If :attr:`input` is a non-square or non-invertible matrix, or a batch containing non-square matrices
          or one or more non-invertible matrices, then a RuntimeError will be thrown.
.. note:: When given inputs on a CUDA device, this function synchronizes that device with the CPU.

Args:
    input (Tensor): the square :math:`n \times n` matrix or the batch
                    of such matrices of size :math:`(*, n, n)` where ``*`` is one or more batch dimensions.
    other (Tensor): right-hand side tensor of shape :math:`(*, n)` or :math:`(*, n, k)`,
                    where :math:`k` is the number of right-hand side vectors.

Keyword args:
    out (Tensor, optional): The output tensor. Ignored if ``None``. Default: ``None``

Examples::

    >>> A = torch.eye(3)
    >>> b = torch.randn(3)
    >>> x = torch.linalg.solve(A, b)
    >>> torch.allclose(A @ x, b)
    True

Batched input::

    >>> A = torch.randn(2, 3, 3)
    >>> b = torch.randn(3, 1)
    >>> x = torch.linalg.solve(A, b)
    >>> torch.allclose(A @ x, b)
    True
    >>> b = torch.rand(3) # b is broadcast internally to (*A.shape[:-2], 3)
    >>> x = torch.linalg.solve(A, b)
    >>> x.shape
    torch.Size([2, 3])
    >>> Ax = A @ x.unsqueeze(-1)
    >>> torch.allclose(Ax, b.unsqueeze(-1).expand_as(Ax))
    True
""")

tensorinv = _add_docstr(_linalg.linalg_tensorinv, r"""
linalg.tensorinv(input, ind=2, *, out=None) -> Tensor

Computes a tensor ``input_inv`` such that ``tensordot(input_inv, input, ind) == I_n`` (inverse tensor equation),
where ``I_n`` is the n-dimensional identity tensor and ``n`` is equal to ``input.ndim``.
The resulting tensor ``input_inv`` has shape equal to ``input.shape[ind:] + input.shape[:ind]``.

Supports input of ``float``, ``double``, ``cfloat`` and ``cdouble`` data types.

.. note:: If :attr:`input` is not invertible or does not satisfy the requirement
          ``prod(input.shape[ind:]) == prod(input.shape[:ind])``,
          then a RuntimeError will be thrown.

.. note:: When :attr:`input` is a 2-dimensional tensor and ``ind=1``, this function computes the
          (multiplicative) inverse of :attr:`input`, equivalent to calling :func:`torch.inverse`.

Args:
    input (Tensor): A tensor to invert. Its shape must satisfy ``prod(input.shape[:ind]) == prod(input.shape[ind:])``.
    ind (int): A positive integer that describes the inverse tensor equation. See :func:`torch.tensordot` for details. Default: 2.

Keyword args:
    out (Tensor, optional): The output tensor. Ignored if ``None``. Default: ``None``

Examples::

    >>> a = torch.eye(4 * 6).reshape((4, 6, 8, 3))
    >>> ainv = torch.linalg.tensorinv(a, ind=2)
    >>> ainv.shape
    torch.Size([8, 3, 4, 6])
    >>> b = torch.randn(4, 6)
    >>> torch.allclose(torch.tensordot(ainv, b), torch.linalg.tensorsolve(a, b))
    True

    >>> a = torch.randn(4, 4)
    >>> a_tensorinv = torch.linalg.tensorinv(a, ind=1)
    >>> a_inv = torch.inverse(a)
    >>> torch.allclose(a_tensorinv, a_inv)
    True
""")

tensorsolve = _add_docstr(_linalg.linalg_tensorsolve, r"""
linalg.tensorsolve(input, other, dims=None, *, out=None) -> Tensor

Computes a tensor ``x`` such that ``tensordot(input, x, dims=x.ndim) = other``.
The resulting tensor ``x`` has the same shape as ``input[other.ndim:]``.

Supports real-valued and complex-valued inputs.

.. note:: If :attr:`input` does not satisfy the requirement
          ``prod(input.shape[other.ndim:]) == prod(input.shape[:other.ndim])``
          after (optionally) moving the dimensions using :attr:`dims`, then a RuntimeError will be thrown.

Args:
    input (Tensor): "left-hand-side" tensor, it must satisfy the requirement
                    ``prod(input.shape[other.ndim:]) == prod(input.shape[:other.ndim])``.
    other (Tensor): "right-hand-side" tensor of shape ``input.shape[other.ndim]``.
    dims (Tuple[int]): dimensions of :attr:`input` to be moved before the computation.
                       Equivalent to calling ``input = movedim(input, dims, range(len(dims) - input.ndim + 1, 0))``.
                       If None (default), no dimensions are moved.

Keyword args:
    out (Tensor, optional): The output tensor. Ignored if ``None``. Default: ``None``

Examples::

    >>> a = torch.eye(2 * 3 * 4).reshape((2 * 3, 4, 2, 3, 4))
    >>> b = torch.randn(2 * 3, 4)
    >>> x = torch.linalg.tensorsolve(a, b)
    >>> x.shape
    torch.Size([2, 3, 4])
    >>> torch.allclose(torch.tensordot(a, x, dims=x.ndim), b)
    True

    >>> a = torch.randn(6, 4, 4, 3, 2)
    >>> b = torch.randn(4, 3, 2)
    >>> x = torch.linalg.tensorsolve(a, b, dims=(0, 2))
    >>> x.shape
    torch.Size([6, 4])
    >>> a = a.permute(1, 3, 4, 0, 2)
    >>> a.shape[b.ndim:]
    torch.Size([6, 4])
    >>> torch.allclose(torch.tensordot(a, x, dims=x.ndim), b, atol=1e-6)
    True
""")


qr = _add_docstr(_linalg.linalg_qr, r"""
qr(input, mode='reduced', *, out=None) -> (Tensor, Tensor)

Computes the QR decomposition of a matrix or a batch of matrices :attr:`input`,
and returns a namedtuple (Q, R) of tensors such that :math:`\text{input} = Q R`
with :math:`Q` being an orthogonal matrix or batch of orthogonal matrices and
:math:`R` being an upper triangular matrix or batch of upper triangular matrices.

Depending on the value of :attr:`mode` this function returns the reduced or
complete QR factorization. See below for a list of valid modes.

.. note::  **Differences with** ``numpy.linalg.qr``:

           * ``mode='raw'`` is not implemented

           * unlike ``numpy.linalg.qr``, this function always returns a
             tuple of two tensors. When ``mode='r'``, the `Q` tensor is an
             empty tensor. This behavior may change in a future PyTorch release.

.. note::
          Backpropagation is not supported for ``mode='r'``. Use ``mode='reduced'`` instead.

          Backpropagation is also not supported if the first
          :math:`\min(input.size(-1), input.size(-2))` columns of any matrix
          in :attr:`input` are not linearly independent. While no error will
          be thrown when this occurs the values of the "gradient" produced may
          be anything. This behavior may change in the future.

.. note:: This function uses LAPACK for CPU inputs and MAGMA for CUDA inputs,
          and may produce different (valid) decompositions on different device types
          or different platforms.

Args:
    input (Tensor): the input tensor of size :math:`(*, m, n)` where `*` is zero or more
                batch dimensions consisting of matrices of dimension :math:`m \times n`.
    mode (str, optional): if `k = min(m, n)` then:

          * ``'reduced'`` : returns `(Q, R)` with dimensions (m, k), (k, n) (default)

          * ``'complete'``: returns `(Q, R)` with dimensions (m, m), (m, n)

          * ``'r'``: computes only `R`; returns `(Q, R)` where `Q` is empty and `R` has dimensions (k, n)

Keyword args:
    out (tuple, optional): tuple of `Q` and `R` tensors.
                The dimensions of `Q` and `R` are detailed in the description of :attr:`mode` above.

Example::

    >>> a = torch.tensor([[12., -51, 4], [6, 167, -68], [-4, 24, -41]])
    >>> q, r = torch.linalg.qr(a)
    >>> q
    tensor([[-0.8571,  0.3943,  0.3314],
            [-0.4286, -0.9029, -0.0343],
            [ 0.2857, -0.1714,  0.9429]])
    >>> r
    tensor([[ -14.0000,  -21.0000,   14.0000],
            [   0.0000, -175.0000,   70.0000],
            [   0.0000,    0.0000,  -35.0000]])
    >>> torch.mm(q, r).round()
    tensor([[  12.,  -51.,    4.],
            [   6.,  167.,  -68.],
            [  -4.,   24.,  -41.]])
    >>> torch.mm(q.t(), q).round()
    tensor([[ 1.,  0.,  0.],
            [ 0.,  1., -0.],
            [ 0., -0.,  1.]])
    >>> q2, r2 = torch.linalg.qr(a, mode='r')
    >>> q2
    tensor([])
    >>> torch.equal(r, r2)
    True
    >>> a = torch.randn(3, 4, 5)
    >>> q, r = torch.linalg.qr(a, mode='complete')
    >>> torch.allclose(torch.matmul(q, r), a, atol=1e-5)
    True
    >>> torch.allclose(torch.matmul(q.transpose(-2, -1), q), torch.eye(4), atol=1e-5)
    True
""")<|MERGE_RESOLUTION|>--- conflicted
+++ resolved
@@ -367,8 +367,6 @@
             [-3.1113,  2.7381]], dtype=torch.float64)
 """)
 
-<<<<<<< HEAD
-=======
 householder_product = _add_docstr(_linalg.linalg_householder_product, r"""
 householder_product(input, tau, *, out=None) -> Tensor
 
@@ -428,7 +426,6 @@
     https://www.netlib.org/lapack/lug/node128.html
 """)
 
->>>>>>> fee470d8
 lstsq = _add_docstr(_linalg.linalg_lstsq, r"""
 torch.linalg.lstsq(input, b, cond=None, *, driver=None)
     -> (Tensor solution, Tensor residuals, Tensor rank, Tensor singular_values)
@@ -522,7 +519,6 @@
     tensor(5.7220e-06)
 """)
 
-<<<<<<< HEAD
 matrix_power = _add_docstr(_linalg.linalg_matrix_power, r"""
 matrix_power(input, n, *, out=None) -> Tensor
 
@@ -566,8 +562,6 @@
             [-0.4899,  0.0822,  0.2773]]])
 """)
 
-=======
->>>>>>> fee470d8
 matrix_rank = _add_docstr(_linalg.linalg_matrix_rank, r"""
 matrix_rank(input, tol=None, hermitian=False, *, out=None) -> Tensor
 
