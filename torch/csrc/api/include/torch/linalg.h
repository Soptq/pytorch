#pragma once

#include <ATen/ATen.h>

namespace torch {
namespace linalg {

#ifndef DOXYGEN_SHOULD_SKIP_THIS
namespace detail {

inline Tensor cholesky(const Tensor& self) {
  return torch::linalg_cholesky(self);
}

inline Tensor cholesky_out(Tensor& result, const Tensor& self) {
  return torch::linalg_cholesky_out(result, self);
}

inline Tensor det(const Tensor& self) {
  return torch::linalg_det(self);
}

inline std::tuple<Tensor, Tensor> slogdet(const Tensor& input) {
  return torch::linalg_slogdet(input);
}

inline std::tuple<Tensor&, Tensor&> slogdet_out(Tensor& sign, Tensor& logabsdet, const Tensor& input) {
  return torch::linalg_slogdet_out(sign, logabsdet, input);
}

inline std::tuple<Tensor, Tensor> eigh(const Tensor& self, std::string uplo) {
  return torch::linalg_eigh(self, uplo);
}

inline std::tuple<Tensor&, Tensor&> eigh_out(Tensor& eigvals, Tensor& eigvecs, const Tensor& self, std::string uplo) {
  return torch::linalg_eigh_out(eigvals, eigvecs, self, uplo);
}

inline Tensor eigvalsh(const Tensor& self, std::string uplo) {
  return torch::linalg_eigvalsh(self, uplo);
}

inline Tensor& eigvalsh_out(Tensor& result, const Tensor& self, std::string uplo) {
  return torch::linalg_eigvalsh_out(result, self, uplo);
}

inline Tensor householder_product(const Tensor& input, const Tensor& tau) {
  return torch::linalg_householder_product(input, tau);
}

inline Tensor& householder_product_out(Tensor& result, const Tensor& input, const Tensor& tau) {
  return torch::linalg_householder_product_out(result, input, tau);
}

inline std::tuple<Tensor, Tensor, Tensor, Tensor> lstsq(const Tensor& self, const Tensor& b, c10::optional<double> cond, c10::optional<std::string> driver) {
  return torch::linalg_lstsq(self, b, cond, driver);
}

inline Tensor norm(const Tensor& self, const optional<Scalar>& opt_ord, optional<IntArrayRef> opt_dim, bool keepdim, optional<ScalarType> opt_dtype) {
  return torch::linalg_norm(self, opt_ord, opt_dim, keepdim, opt_dtype);
}

inline Tensor norm(const Tensor& self, std::string ord, optional<IntArrayRef> opt_dim, bool keepdim, optional<ScalarType> opt_dtype) {
  return torch::linalg_norm(self, ord, opt_dim, keepdim, opt_dtype);
}

inline Tensor& norm_out(Tensor& result, const Tensor& self, const optional<Scalar>& opt_ord, optional<IntArrayRef> opt_dim, bool keepdim, optional<ScalarType> opt_dtype) {
  return torch::linalg_norm_out(result, self, opt_ord, opt_dim, keepdim, opt_dtype);
}

inline Tensor& norm_out(Tensor& result, const Tensor& self, std::string ord, optional<IntArrayRef> opt_dim, bool keepdim, optional<ScalarType> opt_dtype) {
  return torch::linalg_norm_out(result, self, ord, opt_dim, keepdim, opt_dtype);
}

<<<<<<< HEAD
inline Tensor matrix_power(const Tensor& self, int64_t n) {
  return torch::linalg_matrix_power(self, n);
}

inline Tensor& matrix_power_out(const Tensor& self, int64_t n, Tensor& result) {
  return torch::linalg_matrix_power_out(result, self, n);
=======
inline Tensor vector_norm(const Tensor& self, optional<Scalar> opt_ord, optional<IntArrayRef> opt_dim, bool keepdim, optional<ScalarType> opt_dtype) {
  return torch::linalg_vector_norm(self, opt_ord, opt_dim, keepdim, opt_dtype);
}

inline Tensor& vector_norm_out(Tensor& result, const Tensor& self, optional<Scalar> opt_ord, optional<IntArrayRef> opt_dim, bool keepdim, optional<ScalarType> opt_dtype) {
  return torch::linalg_vector_norm_out(result, self, opt_ord, opt_dim, keepdim, opt_dtype);
>>>>>>> 1f5a2aad
}

inline Tensor matrix_rank(const Tensor input, optional<double> tol, bool hermitian) {
  return torch::linalg_matrix_rank(input, tol, hermitian);
}

inline Tensor& matrix_rank_out(Tensor& result, const Tensor input, optional<double> tol, bool hermitian) {
  return torch::linalg_matrix_rank_out(result, input, tol, hermitian);
}

inline Tensor pinv(const Tensor& input, double rcond, bool hermitian) {
  return torch::linalg_pinv(input, rcond, hermitian);
}

inline Tensor& pinv_out(Tensor& result, const Tensor& input, double rcond, bool hermitian) {
  return torch::linalg_pinv_out(result, input, rcond, hermitian);
}

inline Tensor solve(const Tensor& input, const Tensor& other) {
  return torch::linalg_solve(input, other);
}

inline Tensor& solve_out(Tensor& result, const Tensor& input, const Tensor& other) {
  return torch::linalg_solve_out(result, input, other);
}

inline Tensor tensorinv(const Tensor& self, int64_t ind) {
  return torch::linalg_tensorinv(self, ind);
}

inline Tensor& tensorinv_out(Tensor& result,const Tensor& self, int64_t ind) {
  return torch::linalg_tensorinv_out(result, self, ind);
}

inline Tensor tensorsolve(const Tensor& self, const Tensor& other, optional<IntArrayRef> dims) {
  return torch::linalg_tensorsolve(self, other, dims);
}

inline Tensor& tensorsolve_out(Tensor& result, const Tensor& self, const Tensor& other, optional<IntArrayRef> dims) {
  return torch::linalg_tensorsolve_out(result, self, other, dims);
}

inline Tensor inv(const Tensor& input) {
  return torch::linalg_inv(input);
}

inline Tensor& inv_out(Tensor& result, const Tensor& input) {
  return torch::linalg_inv_out(result, input);
}

} // namespace detail
#endif /* DOXYGEN_SHOULD_SKIP_THIS */

/// Cholesky decomposition
///
/// See https://pytorch.org/docs/master/linalg.html#torch.linalg.cholesky
///
/// Example:
/// ```
/// auto A = torch::randn({4, 4});
/// auto A = torch::matmul(A, A.t());
/// auto L = torch::linalg::cholesky(A);
/// assert(torch::allclose(torch::matmul(L, L.t()), A));
/// ```
inline Tensor cholesky(const Tensor& self) {
  return detail::cholesky(self);
}

inline Tensor cholesky_out(Tensor& result, const Tensor& self) {
  return detail::cholesky_out(result, self);
}

/// See the documentation of torch.linalg.det
inline Tensor linalg_det(const Tensor& self) {
  return detail::det(self);
}

/// Computes the sign and (natural) logarithm of the determinant
///
/// See https://pytorch.org/docs/master/linalg.html#torch.linalg.slogdet
inline std::tuple<Tensor, Tensor> slogdet(const Tensor& input) {
  return detail::slogdet(input);
}

inline std::tuple<Tensor&, Tensor&> slogdet_out(Tensor& sign, Tensor& logabsdet, const Tensor& input) {
  return detail::slogdet_out(sign, logabsdet, input);
}

/// Computes eigenvalues and eigenvectors
///
/// See https://pytorch.org/docs/master/linalg.html#torch.linalg.eigh
inline std::tuple<Tensor, Tensor> eigh(const Tensor& self, std::string uplo) {
  return detail::eigh(self, uplo);
}

inline std::tuple<Tensor&, Tensor&> eigh_out(Tensor& eigvals, Tensor& eigvecs, const Tensor& self, std::string uplo) {
  return detail::eigh_out(eigvals, eigvecs, self, uplo);
}

/// Computes eigenvalues
///
/// See https://pytorch.org/docs/master/linalg.html#torch.linalg.eigvalsh
inline Tensor eigvalsh(const Tensor& self, std::string uplo) {
  return detail::eigvalsh(self, uplo);
}

inline Tensor& eigvalsh_out(Tensor& result, const Tensor& self, std::string uplo) {
  return detail::eigvalsh_out(result, self, uplo);
}

/// Computes the product of Householder matrices
///
/// See https://pytorch.org/docs/master/linalg.html#torch.linalg.householder_product
inline Tensor householder_product(const Tensor& input, const Tensor& tau) {
  return detail::householder_product(input, tau);
}

inline Tensor& householder_product_out(Tensor& result, const Tensor& input, const Tensor& tau) {
  return detail::householder_product_out(result, input, tau);
}

inline std::tuple<Tensor, Tensor, Tensor, Tensor> lstsq(const Tensor& self, const Tensor& b, c10::optional<double> cond, c10::optional<std::string> driver) {
  return detail::lstsq(self, b, cond, driver);
}

inline Tensor linalg_norm(const Tensor& self, const optional<Scalar>& opt_ord, optional<IntArrayRef> opt_dim, bool keepdim, optional<ScalarType> opt_dtype) {
  return detail::norm(self, opt_ord, opt_dim, keepdim, opt_dtype);
}

inline Tensor linalg_norm(const Tensor& self, std::string ord, optional<IntArrayRef> opt_dim, bool keepdim, optional<ScalarType> opt_dtype) {
  return detail::norm(self, ord, opt_dim, keepdim, opt_dtype);
}

inline Tensor& linalg_norm_out(Tensor& result, const Tensor& self, const optional<Scalar>& opt_ord, optional<IntArrayRef> opt_dim, bool keepdim, optional<ScalarType> opt_dtype) {
  return detail::norm_out(result, self, opt_ord, opt_dim, keepdim, opt_dtype);
}

inline Tensor& linalg_norm_out(Tensor& result, const Tensor& self, std::string ord, optional<IntArrayRef> opt_dim, bool keepdim, optional<ScalarType> opt_dtype) {
  return detail::norm_out(result, self, ord, opt_dim, keepdim, opt_dtype);
}

/// See https://pytorch.org/docs/master/linalg.html#torch.linalg.matrix_power
inline Tensor matrix_power(const Tensor& self, int64_t n) {
  return torch::linalg_matrix_power(self, n);
}

inline Tensor& matrix_power_out(const Tensor& self, int64_t n, Tensor& result) {
  return torch::linalg_matrix_power_out(result, self, n);
}

/// See https://pytorch.org/docs/master/linalg.html#torch.linalg.matrix_rank
inline Tensor matrix_rank(const Tensor input, optional<double> tol, bool hermitian) {
  return detail::matrix_rank(input, tol, hermitian);
}

inline Tensor& matrix_rank_out(Tensor& result, const Tensor input, optional<double> tol, bool hermitian) {
  return detail::matrix_rank_out(result, input, tol, hermitian);
}

/// Computes pseudo-inverse
///
/// See https://pytorch.org/docs/master/linalg.html#torch.linalg.pinv
inline Tensor pinv(const Tensor& input, double rcond=1e-15, bool hermitian=false) {
  return detail::pinv(input, rcond, hermitian);
}

inline Tensor& pinv_out(Tensor& result, const Tensor& input, double rcond=1e-15, bool hermitian=false) {
  return detail::pinv_out(result, input, rcond, hermitian);
}

/// Computes a tensor `x` such that `matmul(input, x) = other`.
///
/// See https://pytorch.org/docs/master/linalg.html#torch.linalg.solve
inline Tensor solve(const Tensor& input, const Tensor& other) {
  return detail::solve(input, other);
}

inline Tensor& solve_out(Tensor& result, const Tensor& input, const Tensor& other) {
  return detail::solve_out(result, input, other);
}

/// Computes the inverse of a tensor
///
/// See https://pytorch.org/docs/master/linalg.html#torch.linalg.tensorinv
///
/// Example:
/// ```
/// auto a = torch::eye(4*6).reshape({4, 6, 8, 3});
/// int64_t ind = 2;
/// auto ainv = torch::linalg::tensorinv(a, ind);
/// ```
inline Tensor tensorinv(const Tensor& self, int64_t ind) {
  return detail::tensorinv(self, ind);
}

inline Tensor& tensorinv_out(Tensor& result, const Tensor& self, int64_t ind) {
  return detail::tensorinv_out(result, self, ind);
}

/// Computes a tensor `x` such that `tensordot(input, x, dims=x.dim()) = other`.
///
/// See https://pytorch.org/docs/master/linalg.html#torch.linalg.tensorsolve
///
/// Example:
/// ```
/// auto a = torch::eye(2*3*4).reshape({2*3, 4, 2, 3, 4});
/// auto b = torch::randn(2*3, 4);
/// auto x = torch::linalg::tensorsolve(a, b);
/// ```
inline Tensor tensorsolve(const Tensor& input, const Tensor& other, optional<IntArrayRef> dims) {
  return detail::tensorsolve(input, other, dims);
}

inline Tensor& tensorsolve_out(Tensor& result, const Tensor& input, const Tensor& other, optional<IntArrayRef> dims) {
  return detail::tensorsolve_out(result, input, other, dims);
}

/// Computes a tensor `inverse_input` such that `dot(input, inverse_input) = eye(input.size(0))`.
///
/// See https://pytorch.org/docs/master/linalg.html#torch.linalg.inv
inline Tensor inv(const Tensor& input) {
  return detail::inv(input);
}

inline Tensor& inv_out(Tensor& result, const Tensor& input) {
  return detail::inv_out(result, input);
}

}} // torch::linalg<|MERGE_RESOLUTION|>--- conflicted
+++ resolved
@@ -72,21 +72,20 @@
   return torch::linalg_norm_out(result, self, ord, opt_dim, keepdim, opt_dtype);
 }
 
-<<<<<<< HEAD
+inline Tensor vector_norm(const Tensor& self, optional<Scalar> opt_ord, optional<IntArrayRef> opt_dim, bool keepdim, optional<ScalarType> opt_dtype) {
+  return torch::linalg_vector_norm(self, opt_ord, opt_dim, keepdim, opt_dtype);
+}
+
+inline Tensor& vector_norm_out(Tensor& result, const Tensor& self, optional<Scalar> opt_ord, optional<IntArrayRef> opt_dim, bool keepdim, optional<ScalarType> opt_dtype) {
+  return torch::linalg_vector_norm_out(result, self, opt_ord, opt_dim, keepdim, opt_dtype);
+}
+
 inline Tensor matrix_power(const Tensor& self, int64_t n) {
   return torch::linalg_matrix_power(self, n);
 }
 
 inline Tensor& matrix_power_out(const Tensor& self, int64_t n, Tensor& result) {
   return torch::linalg_matrix_power_out(result, self, n);
-=======
-inline Tensor vector_norm(const Tensor& self, optional<Scalar> opt_ord, optional<IntArrayRef> opt_dim, bool keepdim, optional<ScalarType> opt_dtype) {
-  return torch::linalg_vector_norm(self, opt_ord, opt_dim, keepdim, opt_dtype);
-}
-
-inline Tensor& vector_norm_out(Tensor& result, const Tensor& self, optional<Scalar> opt_ord, optional<IntArrayRef> opt_dim, bool keepdim, optional<ScalarType> opt_dtype) {
-  return torch::linalg_vector_norm_out(result, self, opt_ord, opt_dim, keepdim, opt_dtype);
->>>>>>> 1f5a2aad
 }
 
 inline Tensor matrix_rank(const Tensor input, optional<double> tol, bool hermitian) {
