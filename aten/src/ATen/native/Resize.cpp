--- conflicted
+++ resolved
@@ -6,15 +6,12 @@
 
 namespace at { namespace native {
 
-<<<<<<< HEAD
-bool resize_output(Tensor& output, IntArrayRef shape) {
+// Returns true if resize is necessary
+bool resize_output_check(Tensor& output, IntArrayRef shape) {
+  // Tests for resizing of tensors with one more elements
   if (output.sizes().equals(shape)) {
     return false;
   }
-=======
-void resize_output_check(Tensor& output, IntArrayRef shape) {
->>>>>>> dda2f061
-  // Tests for resizing of tensors with one more elements
   if (output.numel() != 0) {
     TORCH_WARN(
       "An output with one or more elements was resized since it had ",
@@ -25,24 +22,29 @@
       "reuse an out tensor t by resizing it, inplace, to zero elements with ",
       "t.resize_(0).");
   }
-<<<<<<< HEAD
-=======
+  return true;
 }
 
-void resize_output(Tensor& output, IntArrayRef shape) {
-  resize_output_check(output, shape);
->>>>>>> dda2f061
-  output.resize_(shape);
-  return true;
+bool resize_output(Tensor& output, IntArrayRef shape) {
+  if (resize_output_check(output, shape)) {
+    output.resize_(shape);
+    return true;
+  } else {
+    return false;
+  }
 }
 
 // This is a performance escape hatch for resize_output.
 // It's CPU only and it skips the dispatcher.
 // Ideally, once external backends have access to meta functions
 // We can write one for resize_ and get rid of this.
-void resize_output_cpu(Tensor& output, IntArrayRef shape) {
-  resize_output_check(output, shape);
-  at::native::resize_(output, shape);
+bool resize_output_cpu(Tensor& output, IntArrayRef shape) {
+  if (resize_output_check(output, shape)) {
+    at::native::resize_(output, shape);
+    return true;
+  } else {
+    return false;
+  }
 }
 
 // Call the sparse implementation in SparseTensor.cpp directly.
