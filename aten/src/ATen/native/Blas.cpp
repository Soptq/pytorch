#include <ATen/ATen.h>
#include <ATen/CPUFunctions.h>
#include <ATen/Dispatch.h>
#include <ATen/NamedTensorUtils.h>
#include <ATen/ScalarOps.h>

namespace at { namespace native {

template<typename scalar_t>
void gemv(char trans, int64_t m, int64_t n, scalar_t alpha, scalar_t *a, int64_t lda, scalar_t *x, int64_t incx, scalar_t beta, scalar_t *y, int64_t incy);

template<typename scalar_t>
scalar_t dot_impl(int64_t n, scalar_t *x, int64_t incx, scalar_t *y, int64_t incy);

template<typename scalar_t>
scalar_t vdot_impl(int64_t n, scalar_t *x, int64_t incx, scalar_t *y, int64_t incy);

constexpr inline bool lda_cond(int64_t m, int64_t n, int64_t lda) {
  return n == 1 || lda >= std::max<int64_t>(1L, m);
}

Tensor &addmv_impl_cpu(Tensor& result, const Tensor &self, const Tensor &mat, const Tensor &vec, const Scalar& beta_, const Scalar& alpha_) {
  auto r_stride = result.stride(0);
  AT_DISPATCH_ALL_TYPES_AND_COMPLEX_AND(kBFloat16, mat.scalar_type(), "addmv_impl_cpu", [&] {
    auto beta = beta_.to<scalar_t>();
    auto alpha = alpha_.to<scalar_t>();
    if (mat.stride(0) == 1 && lda_cond(mat.size(0), mat.size(1), mat.stride(1))) {
      gemv<scalar_t>('n', mat.size(0), mat.size(1), alpha, mat.data_ptr<scalar_t>(), mat.stride(1),
          vec.data_ptr<scalar_t>(), vec.stride(0), beta, result.data_ptr<scalar_t>(), r_stride);
    }
    else if (mat.stride(1) == 1 && lda_cond(mat.size(1), mat.size(0), mat.stride(0))) {
      gemv<scalar_t>('t', mat.size(1), mat.size(0), alpha, mat.data_ptr<scalar_t>(), mat.stride(0),
          vec.data_ptr<scalar_t>(), vec.stride(0), beta, result.data_ptr<scalar_t>(), r_stride);
    }
    else {
      Tensor cmat = mat.contiguous();
      gemv<scalar_t>('t', mat.size(1), mat.size(0), alpha, cmat.data_ptr<scalar_t>(), cmat.stride(0),
          vec.data_ptr<scalar_t>(), vec.stride(0), beta, result.data_ptr<scalar_t>(), r_stride);
    }
  });
  return result;
}

<<<<<<< HEAD
Tensor &addmv_out(Tensor& result, const Tensor &self, const Tensor &mat, const Tensor &vec, const Scalar& beta, const Scalar& alpha) {
=======
Tensor &addmv_out(const Tensor &self, const Tensor &mat, const Tensor &vec, const Scalar& beta, const Scalar& alpha, Tensor& result) {
>>>>>>> fee470d8
  { // scope of NoNamesGuard

  at::NoNamesGuard guard;
  result.resize_({mat.size(0)});

  Tensor self_ = self;
  if (self.dim() == 0 || self.size(0) == 1) {
    self_ = self.expand({mat.size(0)});
  }

  TORCH_CHECK((mat.dim() == 2 && vec.dim() == 1 && self_.dim() == 1),
    "vector + matrix @ vector expected, got ", self_.dim(), ", ", mat.dim(), ", ", vec.dim());
  TORCH_CHECK((mat.size(1) == vec.size(0) && mat.size(0) == self_.size(0)),
    "size mismatch, get ", self_.size(0), ", ", mat.size(0), "x", mat.size(1), ",", vec.size(0));

  if (mat.numel() == 0) {
    // By definition, when beta==0, values in self should be ignored. nans and infs
    // should not propagate
    if (beta.toComplexDouble() == 0.0) {
      result.zero_();
    } else {
      at::cpu::mul_out(result, self, at::native::scalar_tensor(beta, at::device(at::kCPU).dtype(self.scalar_type())));
    }
  } else {
    if (!result.is_same(self_)) {
      at::native::copy_(result, self_);
    }
    if (result.numel() != 0) {
      at::_addmv_impl_(result, self_, mat, vec, beta, alpha);
    }
  }

  } // scope of NoNamesGuard
  at::namedinference::propagate_names_for_addmv(result, mat, vec, self);
  return result;
}

Tensor addmv(const Tensor &self, const Tensor &mat, const Tensor &vec, const Scalar& beta, const Scalar& alpha) {
  Tensor result = at::empty({mat.size(0)}, mat.options());
  return native::addmv_out(self, mat, vec, beta, alpha, result);
}

Tensor &addmv_(Tensor &self, const Tensor &mat, const Tensor &vec, const Scalar& beta, const Scalar& alpha) {
<<<<<<< HEAD
  return native::addmv_out(self, self, mat, vec, beta, alpha);
=======
  return native::addmv_out(self, mat, vec, beta, alpha, self);
>>>>>>> fee470d8
}

Tensor &mv_out(Tensor& result, const Tensor &self, const Tensor &vec) {
  return native::addmv_out(result, self, vec, 0, 1, result);
}

Tensor mv(const Tensor &self, const Tensor &vec) {
  Tensor result = at::empty({self.size(0)}, self.options());
  return native::mv_out(result, self, vec);
}

inline void dot_check(const Tensor& self, const Tensor& other) {
  TORCH_CHECK(
      self.dim() == 1 && other.dim() == 1,
      "1D tensors expected, but got ",
      self.dim(),
      "D and ",
      other.dim(),
      "D tensors");

  TORCH_CHECK(
      self.scalar_type() == other.scalar_type(),
      "dot : expected both vectors to have same dtype, but found ",
      self.scalar_type(),
      " and ",
      other.scalar_type());

  TORCH_CHECK(
      self.numel() == other.numel(),
      "inconsistent tensor size, expected tensor [",
      self.numel(),
      "] and src [",
      other.numel(),
      "] to have the same number of elements, but got ",
      self.numel(),
      " and ",
      other.numel(),
      " elements respectively");
}

Tensor dot(const Tensor &self, const Tensor &other){
  at::NoNamesGuard guard;

  dot_check(self, other);

  return AT_DISPATCH_ALL_TYPES_AND_COMPLEX_AND(at::ScalarType::Half, self.scalar_type(), "dot", [&] {
    Tensor result = at::empty({}, self.options());
    result.fill_(dot_impl<scalar_t>(self.numel(), self.data_ptr<scalar_t>(), self.stride(0), other.data_ptr<scalar_t>(), other.stride(0)));
    return result;
  });
}

Tensor vdot(const Tensor &self, const Tensor &other){
  at::NoNamesGuard guard;

  // Dispatch to `dot` for real dtypes.
  if (!self.is_complex()){
    return at::dot(self, other);
  }

  // For complex dtypes.
  dot_check(self, other);
  return AT_DISPATCH_COMPLEX_TYPES(self.scalar_type(), "vdot", [&] {
    Tensor result = at::empty({}, self.options());
    result.fill_(vdot_impl<scalar_t>(self.numel(), self.data_ptr<scalar_t>(), self.stride(0), other.data_ptr<scalar_t>(), other.stride(0)));
    return result;
  });

}

}}  // namespace at::native<|MERGE_RESOLUTION|>--- conflicted
+++ resolved
@@ -41,11 +41,7 @@
   return result;
 }
 
-<<<<<<< HEAD
-Tensor &addmv_out(Tensor& result, const Tensor &self, const Tensor &mat, const Tensor &vec, const Scalar& beta, const Scalar& alpha) {
-=======
 Tensor &addmv_out(const Tensor &self, const Tensor &mat, const Tensor &vec, const Scalar& beta, const Scalar& alpha, Tensor& result) {
->>>>>>> fee470d8
   { // scope of NoNamesGuard
 
   at::NoNamesGuard guard;
@@ -89,11 +85,7 @@
 }
 
 Tensor &addmv_(Tensor &self, const Tensor &mat, const Tensor &vec, const Scalar& beta, const Scalar& alpha) {
-<<<<<<< HEAD
-  return native::addmv_out(self, self, mat, vec, beta, alpha);
-=======
   return native::addmv_out(self, mat, vec, beta, alpha, self);
->>>>>>> fee470d8
 }
 
 Tensor &mv_out(Tensor& result, const Tensor &self, const Tensor &vec) {
