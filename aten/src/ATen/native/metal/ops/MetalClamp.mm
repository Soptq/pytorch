#include <ATen/Tensor.h>
#import <ATen/native/metal/MetalCommandBuffer.h>
#import <ATen/native/metal/MetalTensorImpl.h>
#import <ATen/native/metal/MetalTensorImplStorage.h>
#import <ATen/native/metal/MetalUtils.h>
#import <ATen/native/metal/mpscnn/MPSCNNClampOp.h>
#import <ATen/native/metal/mpscnn/MPSImage+Tensor.h>
#import <ATen/native/metal/mpscnn/MPSImageUtils.h>
#include <torch/library.h>

namespace at {
namespace native {
namespace metal {

<<<<<<< HEAD
// API_AVAILABLE(ios(10.0), macos(10.13))
=======
>>>>>>> fee470d8
Tensor& hardtanh_(Tensor& input, const Scalar& min_val, const Scalar& max_val) {
  TORCH_CHECK(input.is_metal());
  MPSImage* X = imageFromTensor(input);
  MetalCommandBuffer* commandBuffer = getCommandBufferFromTensor(input);
  MPSImage* Y = createTemporaryImage(commandBuffer, input.sizes().vec());
  float min = min_val.toFloat();
  float max = max_val.toFloat();
  MPSCNNClampOp* clampOp = [MPSCNNClampOp newWithTextures:@[ X, Y ]
                                                     Args:@[ @(min), @(max) ]];
  [clampOp encode:commandBuffer.buffer];
  using MetalTensorImpl = at::MetalTensorImpl<MetalTensorImplStorage>;
  MetalTensorImpl* impl = (MetalTensorImpl*)input.unsafeGetTensorImpl();
  MetalTensorImplStorage& implStorage = impl->unsafe_opaque_handle();
  implStorage.texture()->copyFromTexture(Y);
  return input;
}

TORCH_LIBRARY_IMPL(aten, Metal, m) {
  m.impl("hardtanh_", TORCH_FN(hardtanh_));
};

}
}
}<|MERGE_RESOLUTION|>--- conflicted
+++ resolved
@@ -12,10 +12,6 @@
 namespace native {
 namespace metal {
 
-<<<<<<< HEAD
-// API_AVAILABLE(ios(10.0), macos(10.13))
-=======
->>>>>>> fee470d8
 Tensor& hardtanh_(Tensor& input, const Scalar& min_val, const Scalar& max_val) {
   TORCH_CHECK(input.is_metal());
   MPSImage* X = imageFromTensor(input);
