--- conflicted
+++ resolved
@@ -106,20 +106,7 @@
   // ------------------------------------------------------------------------
 
   /**
-<<<<<<< HEAD
-   * Returns true, iff the given operator handle is still valid,
-   * i.e. the operator was not deregistered.
-   * Note that this function is somewhat expensive to call,
-   * so don't do it in a hotpath.
-   */
-  bool isValid(const OperatorHandle& op) const;
-
-  /**
-   * Register a kernel to the dispatch table for an operator.
-   * If dispatch_key is nullopt, then this registers a fallback kernel.
-=======
    * Register a new operator schema.
->>>>>>> fc4706b1
    *
    * If a schema with the same operator name and overload name already exists,
    * this function will check that both schemas are exactly identical.
@@ -161,15 +148,6 @@
   // with the templated unboxing logic yet.
   // TODO Delete setBoxedKernelFor_ once all operators work with the templated boxing logic
   void setManuallyBoxedKernelFor_(const OperatorHandle& op, KernelFunction::InternalBoxedKernelFunction* func);
-<<<<<<< HEAD
-
-  template<class Return, class... Args>
-  Return callUnboxed(const OperatorHandle& op, Args... args) const;
-
-  template<class Return, class... Args>
-  Return callUnboxedWithDispatchKey(const OperatorHandle& op, DispatchKey dispatchKey, Args... args) const;
-=======
->>>>>>> fc4706b1
 
   // ------------------------------------------------------------------------
   //
@@ -227,13 +205,6 @@
    */
   bool isValid() const {
     return c10::Dispatcher::singleton().isValid(*this);
-<<<<<<< HEAD
-  }
-
-  const FunctionSchema& schema() const {
-    return operatorIterator_->op.schema();
-=======
->>>>>>> fc4706b1
   }
 
   const FunctionSchema& schema() const {
